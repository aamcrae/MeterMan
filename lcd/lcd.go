// Copyright 2019 Google LLC
//
// Licensed under the Apache License, Version 2.0 (the "License");
// you may not use this file except in compliance with the License.
// You may obtain a copy of the License at
//
//     https://www.apache.org/licenses/LICENSE-2.0
//
// Unless required by applicable law or agreed to in writing, software
// distributed under the License is distributed on an "AS IS" BASIS,
// WITHOUT WARRANTIES OR CONDITIONS OF ANY KIND, either express or implied.
// See the License for the specific language governing permissions and
// limitations under the License.

package lcd

import (
	"fmt"
	"image"
	"image/color"
)

// Default threshold
const defaultThreshold = 50
<<<<<<< HEAD
const offMargin = 4
const historySize = 10
=======
const offMargin = 6
const onMargin = 2
>>>>>>> 8ee20cb7

var trace = false

// Segments.
const (
	S_TL, M_TL = iota, 1 << iota // Top left
	S_TM, M_TM = iota, 1 << iota // Top middle
	S_TR, M_TR = iota, 1 << iota // Top right
	S_BR, M_BR = iota, 1 << iota // Bottom right
	S_BM, M_BM = iota, 1 << iota // Bottom middle
	S_BL, M_BL = iota, 1 << iota // Bottom left
	S_MM, M_MM = iota, 1 << iota // Middle
	SEGMENTS   = iota
)

// Per-digit calibration data.
type calDigit struct {
	min	   int
	avgMax int
	max	   [SEGMENTS]int
}

// Collected calibration data for entire image.
type calData struct {
	calib []*calDigit
	scans  int
	errors int
}

type sample []point

type segment struct {
	bb     bbox
	points sample
	max    int
}

// Points are all relative to TL position.
type Template struct {
	name string
	line int
	bb   bbox
	off  sample
	dp   sample
	min  int
	mr   point
	ml   point
	tmr  point
	tml  point
	bmr  point
	bml  point
	seg  [SEGMENTS]segment
}

// All points are absolute.
type Digit struct {
	index  int
	pos    point
	bb     bbox
	dp     sample
	tmr    point
	tml    point
	bmr    point
	bml    point
	off    sample
	seg    [SEGMENTS]segment
	cd     *calDigit
}

type LcdDecoder struct {
	digits    []*Digit
	templates map[string]*Template
	threshold int
	cal		  *calData
	calHistory [historySize]*calData
}

// There are 128 possible values in a 7 segment display,
// and this table maps a subset of the values to a string.
const ____ = 0

var resultTable = map[int]byte{
	____ | ____ | ____ | ____ | ____ | ____ | ____: ' ',
	____ | ____ | ____ | ____ | ____ | ____ | M_MM: '-',
	M_TL | M_TM | M_TR | M_BR | M_BM | M_BL | ____: '0',
	____ | ____ | M_TR | M_BR | ____ | ____ | ____: '1',
	____ | M_TM | M_TR | ____ | M_BM | M_BL | M_MM: '2',
	____ | M_TM | M_TR | M_BR | M_BM | ____ | M_MM: '3',
	M_TL | ____ | M_TR | M_BR | ____ | ____ | M_MM: '4',
	M_TL | M_TM | ____ | M_BR | M_BM | ____ | M_MM: '5',
	M_TL | M_TM | ____ | M_BR | M_BM | M_BL | M_MM: '6',
	M_TL | M_TM | M_TR | M_BR | ____ | ____ | ____: '7',
	____ | M_TM | M_TR | M_BR | ____ | ____ | ____: '7',
	M_TL | M_TM | M_TR | M_BR | M_BM | M_BL | M_MM: '8',
	M_TL | M_TM | M_TR | M_BR | M_BM | ____ | M_MM: '9',
	M_TL | M_TM | M_TR | M_BR | ____ | M_BL | M_MM: 'A',
	M_TL | ____ | ____ | M_BR | M_BM | M_BL | M_MM: 'b',
	M_TL | M_TM | ____ | ____ | M_BM | M_BL | ____: 'C',
	____ | ____ | M_TR | M_BR | M_BM | M_BL | M_MM: 'd',
	M_TL | M_TM | ____ | ____ | M_BM | M_BL | M_MM: 'E',
	M_TL | M_TM | ____ | ____ | ____ | M_BL | M_MM: 'F',
	M_TL | ____ | ____ | M_BR | ____ | M_BL | M_MM: 'h',
	M_TL | ____ | M_TR | M_BR | ____ | M_BL | M_MM: 'H',
	M_TL | ____ | ____ | ____ | M_BM | M_BL | ____: 'L',
	M_TL | M_TM | M_TR | M_BR | ____ | M_BL | ____: 'N',
	____ | ____ | ____ | M_BR | ____ | M_BL | M_MM: 'n',
	____ | ____ | ____ | M_BR | M_BM | M_BL | M_MM: 'o',
	M_TL | M_TM | M_TR | ____ | ____ | M_BL | M_MM: 'P',
	____ | ____ | ____ | ____ | ____ | M_BL | M_MM: 'r',
	M_TL | ____ | ____ | ____ | M_BM | M_BL | M_MM: 't',
}

// reverseTable maps a character to the segments that are on.
// Used for calibrating on/off segment values.
var reverseTable map[byte]int = make(map[byte]int)

// Initialise reverse table lookup.
func init() {
	for v, s := range resultTable {
		r, ok := reverseTable[s]
		// If an entry already exists use the one that has least segments.
		if ok {
			if v > r {
				continue
			}
		}
		reverseTable[s] = v
	}
}

func NewLcdDecoder() *LcdDecoder {
	var c calData
	l := &LcdDecoder{[]*Digit{}, map[string]*Template{}, defaultThreshold, &c}
	for i := range l.calHistory {
		l.calHistory[i] = &c
	}
	return l
}

// Add a template.
func (l *LcdDecoder) AddTemplate(name string, bb []int, dp []int, width int) error {
	if _, ok := l.templates[name]; ok {
		return fmt.Errorf("Duplicate template entry: %s", name)
	}
	if len(bb) != 6 {
		return fmt.Errorf("Invalid bounding box length (expected 6, got %d)", len(bb))
	}
	if len(dp) != 0 && len(dp) != 2 {
		return fmt.Errorf("Invalid decimal point")
	}
	// Prepend the implied TL origin.
	bb = append([]int{0, 0}, bb...)
	t := &Template{name: name, line: width}
	for i := range t.bb {
		t.bb[i].x = bb[i*2]
		t.bb[i].y = bb[i*2+1]
	}
	if len(dp) == 2 {
		t.dp = blockSample(point{dp[0], dp[1]}, (width+1)/2)
	}
	// Initialise the sample lists
	// Middle points.
	t.mr = split(t.bb[TR], t.bb[BR], 2)[0]
	t.tmr = adjust(t.mr, t.bb[TR], width/2)
	t.bmr = adjust(t.mr, t.bb[BR], width/2)
	t.ml = split(t.bb[TL], t.bb[BL], 2)[0]
	t.tml = adjust(t.ml, t.bb[TL], width/2)
	t.bml = adjust(t.ml, t.bb[BL], width/2)
	// Build the 'off' sample using the middle blocks.
	offbb1 := innerBB(bbox{t.bb[TL], t.bb[TR], t.bmr, t.bml}, width+offMargin)
	offbb2 := innerBB(bbox{t.tml, t.tmr, t.bb[BR], t.bb[BL]}, width+offMargin)
	t.off = fillBB(offbb1)
	t.off = append(t.off, fillBB(offbb2)...)
	// The assignments must match the bit allocation in
	// the lookup table.
	t.seg[S_TL].bb = segmentBB(t.bb[TL], t.ml, t.bb[TR], t.mr, width, onMargin)
	t.seg[S_TM].bb = segmentBB(t.bb[TL], t.bb[TR], t.bb[BL], t.bb[BR], width, onMargin)
	t.seg[S_TR].bb = segmentBB(t.bb[TR], t.mr, t.bb[TL], t.ml, width, onMargin)
	t.seg[S_BR].bb = segmentBB(t.mr, t.bb[BR], t.ml, t.bb[BL], width, onMargin)
	t.seg[S_BM].bb = segmentBB(t.bb[BL], t.bb[BR], t.ml, t.mr, width, onMargin)
	t.seg[S_BL].bb = segmentBB(t.ml, t.bb[BL], t.mr, t.bb[BR], width, onMargin)
	t.seg[S_MM].bb = segmentBB(t.tml, t.tmr, t.bb[BL], t.bb[BR], width, onMargin)
	for i := range t.seg {
		t.seg[i].points = fillBB(t.seg[i].bb)
	}
	l.templates[name] = t
	return nil
}

// Add a digit using the named template.
func (l *LcdDecoder) AddDigit(name string, x, y, min, max int) (int, error) {
	t, ok := l.templates[name]
	if !ok {
		return 0, fmt.Errorf("Unknown template %s", name)
	}
	index := len(l.digits)
	d := &Digit{}
	d.index = index
	d.bb = offsetBB(t.bb, x, y)
	d.off = offset(t.off, x, y)
	d.dp = offset(t.dp, x, y)
	cd := &calDigit{min: min, avgMax: max}
	// Copy over the segment data from the template, offsetting the points
	// using the digit's origin.
	for i := 0; i < SEGMENTS; i++ {
		d.seg[i].bb = offsetBB(t.seg[i].bb, x, y)
		d.seg[i].points = offset(t.seg[i].points, x, y)
		cd.max[i] = max
	}
	d.dp = offset(t.dp, x, y)
	d.tmr.x = t.tmr.x + x
	d.tmr.y = t.tmr.y + y
	d.tml.x = t.tml.x + x
	d.tml.y = t.tml.y + y
	d.bmr.x = t.bmr.x + x
	d.bmr.y = t.bmr.y + y
	d.bml.x = t.bml.x + x
	d.bml.y = t.bml.y + y
	l.cal.calib = append(l.cal.calib, cd)
	l.digits = append(l.digits, d)
	return index, nil
}

func (l *LcdDecoder) SetThreshold(threshold int) {
	l.threshold = threshold
}

// Decode the LCD digits in the image.
func (l *LcdDecoder) Decode(img image.Image) ([]string, []bool) {
	strs := []string{}
	ok := []bool{}
	l.cal.scans++
	for i, d := range l.digits {
		char, found := d.scan(img, l.cal.calib[i], l.threshold)
		strs = append(strs, char)
		ok = append(ok, found)
	}
	return strs, ok
}

// Register a failed decode.
func (l *LcdDecoder) DecodeError() {
	l.cal.errors++
}

// Calibrate calculates the on and off values from the image provided.
func (l *LcdDecoder) Calibrate(img image.Image, digits string) error {
	if len(digits) != len(l.digits) {
		return fmt.Errorf("Digit count mismatch (digits: %d, calibration: %d", len(digits), len(l.digits))
	}
	newc := new(calData)
	for i := range l.digits {
		char := byte(digits[i])
		mask, ok := reverseTable[char]
		if !ok || mask == 0 {
			return fmt.Errorf("Unknown or blank digit: %c", char)
		}
		newc.calib = append(newc.calib, l.digits[i].calibrateDigit(img, mask))
	}
	l.cal = newc
	
	return nil
}

// Mark the segments on this image.
func (l *LcdDecoder) MarkSamples(img *image.RGBA, fill bool) {
	red := color.RGBA{255, 0, 0, 50}
	green := color.RGBA{0, 255, 0, 50}
	white := color.RGBA{255, 255, 255, 255}
	for _, d := range l.digits {
		drawBB(img, d.bb, white)
		ext := sample{d.tmr, d.tml, d.bmr, d.bml}
		drawCross(img, ext, white)
		if fill {
			drawFill(img, d.off, green)
		}
		for i := range d.seg {
			if fill {
				drawFill(img, d.seg[i].points, red)
			}
			//drawBB(img, d.seg[i].bb, green)
		}
		drawFill(img, d.dp, red)
	}
}

// Scan one digit and return the decoded character.
func (d *Digit) scan(img image.Image, c *calDigit, threshold int) (string, bool) {
	lookup := 0
	//fmt.Printf("Digit %d Max = %d, Min = %d, On = %d, off = %d\n", i, d.calib.max, d.calib.min, threshold, off)
	for i := range d.seg {
		s := scaledSample(img, d.seg[i].points, c.min, c.max[i])
		if s >= threshold {
			lookup |= 1 << uint(i)
		}
	}
	chr, found := resultTable[lookup]
	result := string([]byte{chr})
	// Check for decimal place.
	if len(d.dp) != 0 && scaledSample(img, d.dp, c.min, c.avgMax) >= threshold {
		result = result + "."
	}
	return result, found
}

// Calibrate one digit using an image.
func (d *Digit) calibrateDigit(img image.Image, mask int) (*calDigit) {
	if mask == 0 {
		return nil
	}
	cd := new(calDigit)
	var total, count int
	// Find off average.
	cd.min = rawSample(img, d.off)
	for i := range d.seg {
		if ((1 << uint(i)) & mask) != 0 {
			cd.max[i] = rawSample(img, d.seg[i].points)
			count++
			total += cd.max[i]
		}
	}
	cd.avgMax = total / count
	// For segments that are not included, use an average of the others.
	if mask != ((1 << SEGMENTS) - 1) {
		for i := range d.seg {
			if ((1 << uint(i)) & mask) == 0 {
				cd.max[i] = cd.avgMax
			}
		}
	}
	return cd
}

// Return an average of the sampled points as a int
// between 0 and 100, where 0 is lightest and 100 is darkest using
// the scale provided.
func scaledSample(img image.Image, slist sample, min, max int) int {
	gscaled := rawSample(img, slist)
	if gscaled < min {
		gscaled = min
	}
	if gscaled >= max {
		gscaled = max - 1
	}
	return (gscaled - min) * 100 / (max - min)
}

// Take a raw sample.
func rawSample(img image.Image, slist sample) int {
	var gacc int
	for _, s := range slist {
		c := img.At(s.x, s.y)
		pix := color.Gray16Model.Convert(c).(color.Gray16)
		gacc += int(pix.Y)
	}
	return 0x10000 - gacc/len(slist)
}

func drawBB(img *image.RGBA, b bbox, c color.Color) {
	drawCross(img, b[:], c)
}

func drawFill(img *image.RGBA, s sample, c color.Color) {
	for _, p := range s {
		img.Set(p.x, p.y, c)
	}
}

func drawCross(img *image.RGBA, s sample, c color.Color) {
	for _, p := range s {
		x := p.x
		y := p.y
		img.Set(x, y, c)
		for i := 1; i < 3; i++ {
			img.Set(x-i, y, c)
			img.Set(x+i, y, c)
			img.Set(x, y-i, c)
			img.Set(x, y+i, c)
		}
	}
}

func printSamples(s []point) {
	for _, p := range s {
		fmt.Printf("x = %d, y = %d\n", p.x, p.y)
	}
}<|MERGE_RESOLUTION|>--- conflicted
+++ resolved
@@ -22,13 +22,9 @@
 
 // Default threshold
 const defaultThreshold = 50
-<<<<<<< HEAD
-const offMargin = 4
-const historySize = 10
-=======
 const offMargin = 6
 const onMargin = 2
->>>>>>> 8ee20cb7
+const historySize = 10
 
 var trace = false
 
